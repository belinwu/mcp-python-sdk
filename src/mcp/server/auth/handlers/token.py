--- conflicted
+++ resolved
@@ -6,31 +6,6 @@
 
 import base64
 import hashlib
-<<<<<<< HEAD
-from typing import Annotated, Literal
-
-from pydantic import Field, RootModel, ValidationError
-from starlette.requests import Request
-
-from mcp.server.auth.errors import InvalidRequestError
-from mcp.server.auth.handlers.types import HandlerFn
-from mcp.server.auth.json_response import PydanticJSONResponse
-from mcp.server.auth.middleware.client_auth import (
-    ClientAuthenticator,
-    ClientAuthRequest,
-)
-from mcp.server.auth.provider import OAuthServerProvider
-from mcp.shared.auth import OAuthTokens
-
-
-class AuthorizationCodeRequest(ClientAuthRequest):
-    """
-    Model for the authorization code grant request parameters.
-
-    Corresponds to AuthorizationCodeExchangeSchema in src/server/auth/handlers/token.ts
-    """
-
-=======
 import time
 from typing import Annotated, Callable, Literal, Optional, Union
 
@@ -52,7 +27,6 @@
 
 class AuthorizationCodeRequest(ClientAuthRequest):
     # See https://datatracker.ietf.org/doc/html/rfc6749#section-4.1.3
->>>>>>> 5e7a0bf8
     grant_type: Literal["authorization_code"]
     code: str = Field(..., description="The authorization code")
     redirect_uri: AnyHttpUrl | None = Field(
@@ -64,16 +38,7 @@
 
 
 class RefreshTokenRequest(ClientAuthRequest):
-<<<<<<< HEAD
-    """
-    Model for the refresh token grant request parameters.
-
-    Corresponds to RefreshTokenExchangeSchema in src/server/auth/handlers/token.ts
-    """
-
-=======
     # See https://datatracker.ietf.org/doc/html/rfc6749#section-6
->>>>>>> 5e7a0bf8
     grant_type: Literal["refresh_token"]
     refresh_token: str = Field(..., description="The refresh token")
     scope: str | None = Field(None, description="Optional scope parameter")
@@ -81,19 +46,14 @@
 
 class TokenRequest(RootModel):
     root: Annotated[
-<<<<<<< HEAD
-        AuthorizationCodeRequest | RefreshTokenRequest,
-=======
         Union[AuthorizationCodeRequest, RefreshTokenRequest],
->>>>>>> 5e7a0bf8
         Field(discriminator="grant_type"),
     ]
 
 
 def create_token_handler(
     provider: OAuthServerProvider, client_authenticator: ClientAuthenticator
-<<<<<<< HEAD
-) -> HandlerFn:
+) -> Callable:
     """
     Create a handler for the OAuth 2.0 Token endpoint.
 
@@ -101,24 +61,12 @@
 
     Args:
         provider: The OAuth server provider
+        client_authenticator: The client authenticator
 
     Returns:
         A Starlette endpoint handler function
     """
-
-    async def token_handler(request: Request):
-        """
-        Handler for the OAuth 2.0 Token endpoint.
-
-        Args:
-            request: The Starlette request
-
-        Returns:
-            JSON response with tokens or error
-        """
-        # Parse request body as form data or JSON
-=======
-) -> Callable:
+    
     def response(obj: TokenSuccessResponse | TokenErrorResponse):
         status_code = 200
         if isinstance(obj, TokenErrorResponse):
@@ -132,9 +80,17 @@
                 "Pragma": "no-cache",
             },
         )
->>>>>>> 5e7a0bf8
 
     async def token_handler(request: Request):
+        """
+        Handler for the OAuth 2.0 Token endpoint.
+
+        Args:
+            request: The Starlette request
+
+        Returns:
+            JSON response with tokens or error
+        """
         try:
             form_data = await request.form()
             token_request = TokenRequest.model_validate(dict(form_data)).root
@@ -142,13 +98,9 @@
             return response(TokenErrorResponse(
                 error="invalid_request",
                 error_description=stringify_pydantic_error(validation_error)
-
             ))
         client_info = await client_authenticator(token_request)
 
-<<<<<<< HEAD
-        tokens: OAuthTokens
-=======
         if token_request.grant_type not in client_info.grant_types:
             return response(TokenErrorResponse(
                 error="unsupported_grant_type",
@@ -157,30 +109,12 @@
             ))
 
         tokens: TokenSuccessResponse
->>>>>>> 5e7a0bf8
 
         match token_request:
             case AuthorizationCodeRequest():
                 auth_code = await provider.load_authorization_code(
                     client_info, token_request.code
                 )
-<<<<<<< HEAD
-                if expected_challenge is None:
-                    raise InvalidRequestError("Invalid authorization code")
-
-                # Calculate challenge from verifier
-                sha256 = hashlib.sha256(token_request.code_verifier.encode()).digest()
-                actual_challenge = base64.urlsafe_b64encode(sha256).decode().rstrip("=")
-
-                if actual_challenge != expected_challenge:
-                    raise InvalidRequestError(
-                        "code_verifier does not match the challenge"
-                    )
-
-                # Exchange authorization code for tokens
-                tokens = await provider.exchange_authorization_code(
-                    client_info, token_request.code
-=======
                 if auth_code is None or auth_code.client_id != token_request.client_id:
                     # if the authoriation code belongs to a different client, pretend it doesn't exist
                     return response(TokenErrorResponse(
@@ -218,7 +152,6 @@
                 # Exchange authorization code for tokens
                 tokens = await provider.exchange_authorization_code(
                     client_info, auth_code
->>>>>>> 5e7a0bf8
                 )
 
             case RefreshTokenRequest():
@@ -238,9 +171,6 @@
                     ))
 
                 # Parse scopes if provided
-<<<<<<< HEAD
-                scopes = token_request.scope.split(" ") if token_request.scope else None
-=======
                 scopes = token_request.scope.split(" ") if token_request.scope else refresh_token.scopes
 
                 for scope in scopes:
@@ -249,23 +179,12 @@
                             error="invalid_scope",
                             error_description=f"cannot request scope `{scope}` not provided by refresh token"
                         ))
->>>>>>> 5e7a0bf8
 
                 # Exchange refresh token for new tokens
                 tokens = await provider.exchange_refresh_token(
                     client_info, refresh_token, scopes
                 )
 
-<<<<<<< HEAD
-        return PydanticJSONResponse(
-            content=tokens,
-            headers={
-                "Cache-Control": "no-store",
-                "Pragma": "no-cache",
-            },
-        )
-=======
         return response(tokens)
->>>>>>> 5e7a0bf8
 
     return token_handler